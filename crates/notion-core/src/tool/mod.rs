--- conflicted
+++ resolved
@@ -25,14 +25,6 @@
 mod npm;
 mod npx;
 mod yarn;
-
-<<<<<<< HEAD
-=======
-use self::binary::{Binary, BinaryArgs};
-use self::node::Node;
-use self::npm::Npm;
-use self::npx::Npx;
-use self::yarn::Yarn;
 
 lazy_static! {
     static ref TOOL_SPEC_PATTERN: Regex =
@@ -50,7 +42,6 @@
 ///
 /// [`Ord`]: https://doc.rust-lang.org/1.34.0/core/cmp/trait.Ord.html
 #[derive(PartialEq, Eq, PartialOrd, Ord)]
->>>>>>> b2e8afbb
 pub enum ToolSpec {
     Node(VersionSpec),
     Npm(VersionSpec),
